# pylint: disable=missing-docstring,redefined-outer-name,unused-argument,pointless-statement,line-too-long,protected-access,too-few-public-methods
import pytest

from zetta_utils.bcube import BoundingCube
<<<<<<< HEAD
from zetta_utils.layer.volumetric import (
    RawVolumetricIndex,
    VolumetricIndex,
    VolumetricIndexConverter,
)
from zetta_utils.typing import Vec3D
=======
from zetta_utils.layer.volumetric import VolumetricFrontend, VolumetricIndex
>>>>>>> 8ec0b544


@pytest.mark.parametrize(
    "kwargs, idx, expected",
    [
        [
            {},
            VolumetricIndex(
                bcube=BoundingCube.from_slices((slice(0, 1), slice(0, 4), slice(0, 9))),
                resolution=Vec3D(1, 2, 3),
            ),
            VolumetricIndex(
                bcube=BoundingCube.from_slices((slice(0, 1), slice(0, 4), slice(0, 9))),
                resolution=Vec3D(1, 2, 3),
            ),
        ],
        [
            {},
            ((1, 2, 3), BoundingCube.from_slices((slice(0, 1), slice(0, 4), slice(0, 9)))),
            VolumetricIndex(
                bcube=BoundingCube.from_slices((slice(0, 1), slice(0, 4), slice(0, 9))),
                resolution=Vec3D(1, 2, 3),
            ),
        ],
        [
            {"default_desired_resolution": (1, 2, 3)},
            BoundingCube.from_slices((slice(0, 1), slice(0, 4), slice(0, 9))),
            VolumetricIndex(
                bcube=BoundingCube.from_slices((slice(0, 1), slice(0, 4), slice(0, 9))),
                resolution=Vec3D(1, 2, 3),
            ),
        ],
        [
            {},
            ((1, 2, 3), slice(0, 1), slice(0, 2), slice(0, 3)),
            VolumetricIndex(
                bcube=BoundingCube.from_slices((slice(0, 1), slice(0, 4), slice(0, 9))),
                resolution=Vec3D(1, 2, 3),
            ),
        ],
        [
            {},
            ((1, 2, 3), (slice(0, 1), slice(0, 2), slice(0, 3))),
            VolumetricIndex(
                bcube=BoundingCube.from_slices((slice(0, 1), slice(0, 4), slice(0, 9))),
                resolution=Vec3D(1, 2, 3),
            ),
        ],
        [
            {"default_desired_resolution": (8, 8, 8), "index_resolution": (1, 2, 3)},
            (slice(0, 1), slice(0, 2), slice(0, 3)),
            VolumetricIndex(
                bcube=BoundingCube.from_slices((slice(0, 1), slice(0, 4), slice(0, 9))),
                resolution=Vec3D(8, 8, 8),
            ),
        ],
    ],
)
def test_volumetric_convert(
    kwargs: dict,
    idx,
    expected: VolumetricIndex,
):
<<<<<<< HEAD
    convert = VolumetricIndexConverter(**kwargs)
    result = convert(idx)
=======
    conver = VolumetricFrontend(**kwargs)
    result = conver._convert_idx(idx)
>>>>>>> 8ec0b544
    assert result == expected


@pytest.mark.parametrize(
    "kwargs, idx, expected_exc",
    [
        [
            {"index_resolution": (1, 2, 3)},
            (None, slice(0, 2), slice(0, 2), slice(0, 2)),
            ValueError,
        ],
        [
            {},
            (None, BoundingCube.from_slices((slice(0, 1), slice(0, 4), slice(0, 9)))),
            ValueError,
        ],
        [
            {"default_desired_resolution": (1, 2, 3)},
            (slice(0, 1), slice(0, 2), slice(0, 3)),
            ValueError,
        ],
        [
            {"index_resolution": (2, 2, 3)},
            (slice(0, 1), slice(0, 2), slice(0, 3)),
            ValueError,
        ],
    ],
)
def test_volumetric_indexer_exc(
    kwargs: dict,
    idx,
    expected_exc,
):
<<<<<<< HEAD
    convert = VolumetricIndexConverter(**kwargs)
    with pytest.raises(expected_exc):
        convert(idx)
=======
    conver = VolumetricFrontend(**kwargs)
    with pytest.raises(expected_exc):
        conver._convert_idx(idx)
>>>>>>> 8ec0b544
<|MERGE_RESOLUTION|>--- conflicted
+++ resolved
@@ -2,16 +2,8 @@
 import pytest
 
 from zetta_utils.bcube import BoundingCube
-<<<<<<< HEAD
-from zetta_utils.layer.volumetric import (
-    RawVolumetricIndex,
-    VolumetricIndex,
-    VolumetricIndexConverter,
-)
+from zetta_utils.layer.volumetric import VolumetricFrontend, VolumetricIndex
 from zetta_utils.typing import Vec3D
-=======
-from zetta_utils.layer.volumetric import VolumetricFrontend, VolumetricIndex
->>>>>>> 8ec0b544
 
 
 @pytest.mark.parametrize(
@@ -75,13 +67,8 @@
     idx,
     expected: VolumetricIndex,
 ):
-<<<<<<< HEAD
-    convert = VolumetricIndexConverter(**kwargs)
-    result = convert(idx)
-=======
-    conver = VolumetricFrontend(**kwargs)
-    result = conver._convert_idx(idx)
->>>>>>> 8ec0b544
+    convert = VolumetricFrontend(**kwargs)
+    result = convert._convert_idx(idx)
     assert result == expected
 
 
@@ -115,12 +102,6 @@
     idx,
     expected_exc,
 ):
-<<<<<<< HEAD
-    convert = VolumetricIndexConverter(**kwargs)
+    convert = VolumetricFrontend(**kwargs)
     with pytest.raises(expected_exc):
-        convert(idx)
-=======
-    conver = VolumetricFrontend(**kwargs)
-    with pytest.raises(expected_exc):
-        conver._convert_idx(idx)
->>>>>>> 8ec0b544
+        conver._convert_idx(idx)