# pylint: disable=missing-docstring
from typing import (
    Callable,
    Literal,
    Mapping,
    Optional,
    Sequence,
    SupportsIndex,
    TypeVar,
    Union,
)

import einops
import numpy as np
import tinybrain
import torch
from typeguard import typechecked
from typing_extensions import Concatenate, ParamSpec

from zetta_utils import builder, tensor_ops
from zetta_utils.tensor_typing import Tensor, TensorTypeVar

P = ParamSpec("P")
T = TypeVar("T")


def supports_dict(func: Callable[Concatenate[T, P], T]):
    def wrapper(data, *args: P.args, **kwargs: P.kwargs):
        if isinstance(data, Mapping):  # pylint: disable=all # p311
            return {k: func(v, *args, **kwargs) for k, v in data.items()}
        else:
            return func(data, *args, **kwargs)

    return wrapper


@builder.register("rearrange")
@supports_dict
def rearrange(data: TensorTypeVar, **kwargs) -> TensorTypeVar:  # pragma: no cover
    return einops.rearrange(tensor=data, **kwargs)  # type: ignore # bad typing by einops


@builder.register("reduce")
@supports_dict
def reduce(data: TensorTypeVar, **kwargs) -> TensorTypeVar:  # pragma: no cover
    return einops.reduce(tensor=data, **kwargs)  # type: ignore # bad typing by einops


@builder.register("repeat")
@supports_dict
def repeat(data: TensorTypeVar, **kwargs) -> TensorTypeVar:  # pragma: no cover
    return einops.repeat(tensor=data, **kwargs)  # type: ignore # bad typing by einops


@builder.register("multiply")
@supports_dict
def multiply(data: TensorTypeVar, value) -> TensorTypeVar:  # pragma: no cover
    return value * data


@builder.register("add")
@supports_dict
def add(data: TensorTypeVar, value) -> TensorTypeVar:  # pragma: no cover
    return value + data


@builder.register("power")
@supports_dict
def power(data: TensorTypeVar, value) -> TensorTypeVar:  # pragma: no cover
    return data ** value


@builder.register("divide")
@supports_dict
def divide(data: TensorTypeVar, value) -> TensorTypeVar:  # pragma: no cover
    return data / value


@builder.register("int_divide")
@supports_dict
def int_divide(data: TensorTypeVar, value) -> TensorTypeVar:  # pragma: no cover
    return data // value


@builder.register("unsqueeze")
@typechecked
@supports_dict
def unsqueeze(
    data: TensorTypeVar, dim: Union[SupportsIndex, Sequence[SupportsIndex]] = 0
) -> TensorTypeVar:
    """
    Returns a new tensor with new dimensions of size one inserted at the specified positions.

    :param data: the input tensor.
    :param dim: indexes at which to insert new dimensions.
    :return: tensor with added dimensions.
    """
    if isinstance(data, torch.Tensor):
        if isinstance(dim, int):
            result = data.unsqueeze(dim)  # type: TensorTypeVar
        else:
            raise ValueError(f"Cannot use `torch.unsqueeze` with dim of type '{type(dim)}'")
    else:
        assert isinstance(data, np.ndarray), "Type checking failure"
        result = np.expand_dims(data, dim)

    return result


@builder.register("squeeze")
@typechecked
@supports_dict
def squeeze(
    data: TensorTypeVar,
    dim: Optional[Union[SupportsIndex, Sequence[SupportsIndex]]] = None,
) -> TensorTypeVar:
    """
    Returns a tensor with all the dimensions of input of size 1 removed.
    When dim is given, a squeeze operation is done only for the given dimensions.

    :param data: the input tensor.
    :param dim:  if given, the input will be squeezed only in these dimensions.
    :return: tensor with squeezed dimensions.
    """

    if isinstance(data, torch.Tensor):
        if isinstance(dim, int) or dim is None:
            result = data.squeeze(dim)
        else:
            raise ValueError(f"Cannot use `torch.squeeze` with dim of type '{type(dim)}'")
    else:
        assert isinstance(data, np.ndarray)
        result = data.squeeze(axis=dim)  # type: ignore # mypy thinkgs None is not ok, but it is

    return result


TorchInterpolationMode = Literal[
    "nearest",
    "nearest-exact",
    "linear",
    "bilinear",
    "bicubic",
    "trilinear",
    "area",
]
CustomInterpolationMode = Literal[
    "img",
    "field",
    "mask",
    "segmentation",
]
InterpolationMode = Union[TorchInterpolationMode, CustomInterpolationMode]


def _standardize_scale_factor(
    data_ndim: int,
    scale_factor: Optional[Union[float, Sequence[float]]] = None,
) -> Optional[Sequence[float]]:
    if scale_factor is None:
        result = None
    else:
        data_space_ndim = data_ndim - 2  # Batch + Channel
        if isinstance(scale_factor, (float, int)):
            result = (scale_factor,) * data_space_ndim
        else:
            result = tuple(scale_factor)
            while len(result) < data_space_ndim:
                result = (1.0,) + result

    return result


def _get_torch_interp_mode(
    spatial_ndim: int,
    mode: InterpolationMode,
) -> TorchInterpolationMode:
    if mode in ("img", "field"):
        if spatial_ndim == 3:
            torch_interp_mode = "trilinear"  # type: TorchInterpolationMode
        elif spatial_ndim == 2:
            torch_interp_mode = "bilinear"
        else:
            assert spatial_ndim == 1, "Setting validation error."

            torch_interp_mode = "linear"
    elif mode == "mask":
        torch_interp_mode = "area"
    elif mode == "segmentation":
        torch_interp_mode = "nearest-exact"
    else:
        torch_interp_mode = mode  # type: ignore # has to fit at this point

    return torch_interp_mode


def _get_nearest_interp_compatible_view(data: torch.Tensor):
    # Bypass F.interpolate dtype restrictions for Nearest-Neighbor interpolation.
    # This works because NN interpolation is only index magic, values are not used.
    # See https://github.com/pytorch/pytorch/issues/5580
    mapping = {
        torch.bool: torch.uint8,
        torch.int8: torch.uint8,
        torch.int16: torch.float16,
        torch.int32: torch.float32,
        torch.int64: torch.float64,
    }

    if data.dtype in mapping:
        return data.view(dtype=mapping[data.dtype])
    return data


def _validate_interpolation_setting(
    data: Tensor,
    size: Optional[Sequence[int]],
    scale_factor_tuple: Optional[Sequence[float]],
    allow_slice_rounding: bool,
):
    # Torch checks for some of these, but we need to check preemptively
    # as some of our pre-processing code assumes a valid setting.

    if data.ndim > 5:
        raise ValueError(f"float of dimensions must be <= 5. Got: {data.ndim}")

    if scale_factor_tuple is None and size is None:
        raise ValueError("Neither `size` nor `scale_factor` provided to `interpolate()`")
    if scale_factor_tuple is not None and size is not None:
        raise ValueError(
            "Both `size` and `scale_factor` provided to `interpolate()`. "
            "Exactly one of them must be provided."
        )

    spatial_ndim = data.ndim - 2
    if size is not None:
        if len(size) != spatial_ndim:
            raise ValueError(
                "`len(size)` must be equal to `data.ndim - 2`. "
                f"Got `len(size)` == {len(size)},  `data.ndim` == {data.ndim}."
            )

    if scale_factor_tuple is not None:
        if not allow_slice_rounding:
            result_spatial_shape = [
                data.shape[2 + i] * scale_factor_tuple[i] for i in range(spatial_ndim)
            ]
            for i in range(spatial_ndim):
                if round(result_spatial_shape[i]) != result_spatial_shape[i]:
                    raise RuntimeError(
                        f"Interpolation of array with shape {data.shape} and scale "
                        f"factor {scale_factor_tuple} would result in a non-integer shape "
                        f"along spatial dimention {i} "
                        f"({data.shape[2 + i]} -> {result_spatial_shape[i]}) while "
                        "`allow_slice_rounding` == False ."
                    )


@builder.register("unsqueeze_to")
@typechecked
@supports_dict
def unsqueeze_to(
    data: TensorTypeVar,
    ndim: Optional[int],
):
    """
    Returns a new tensor with new dimensions of size one inserted at poisition 0 until
    the tensor reaches the given number of dimensions.

    :param data: the input tensor.
    :param ndim: target number of dimensions.
    :return: tensor with added dimensions.
    """

    if ndim is not None:
        while data.ndim < ndim:
            data = unsqueeze(data, 0)
    return data


@builder.register("squeeze_to")
@typechecked
@supports_dict
def squeeze_to(
    data: TensorTypeVar,
    ndim: Optional[int],
):
    """
    Returns a new tensor with the dimension at position 0 squeezed until
    the tensor reaches the given number of dimensions.

    :param data: the input tensor.
    :param ndim: target number of dimensions.
    :return: tensor with squeezed dimensions.
    """
    if ndim is not None:
        while data.ndim > ndim:
            if data.shape[0] != 1:
                raise RuntimeError(
                    f"Not able to squeeze tensor with shape=={data.shape} to "
                    f"ndim=={ndim}: shape[0] != 1"
                )
            data = squeeze(data, 0)

    return data


@builder.register("interpolate")
@typechecked
@supports_dict
def interpolate(  # pylint: disable=too-many-locals
    data: TensorTypeVar,
    size: Optional[Sequence[int]] = None,
    scale_factor: Optional[Union[float, Sequence[float]]] = None,
    mode: InterpolationMode = "img",
    mask_value_thr: float = 0,
    allow_slice_rounding: bool = False,
    unsqueeze_input_to: Optional[int] = 5,
) -> TensorTypeVar:
    """
    Interpolate the given tensor to the given ``size`` or by the given ``scale_factor``.

    :param data: Input tensor.
    :param size: Desired result shape.
    :param scale_factor: Interpolation scale factor.
        When provided as ``float``, applied to all spatial dimensions of the data.
    :param mode: Algorithm according to which the tensor should be interpolated.
    :param mask_value_thr: When ``mode == 'mask'``, threshold above which the interpolated
        value will be considered as ``True``.
    :param allow_slice_rounding: Whether to allow interpolation with scale factors that
        result in non-integer tensor shapes.
    :param unsqueeze_input_to: If provided, the tensor will be unsqueezed to the given number
        of dimensions before interpolating. New dimensions are alwyas added to the front
        (dim 0). Result is squeezed back to the original number of dimensions before
        returning. IMPORTANT: The unsqueezed number of dimension must be in B C X (Y? Z?)
        format.
    :return: Interpolated tensor of the same type as the input tensor_ops.
    """
    original_ndim = data.ndim

    # data is assumed to be unsqueezed to have a batch and channel dimensions
    data = unsqueeze_to(data, unsqueeze_input_to)

    scale_factor_tuple = _standardize_scale_factor(
        data_ndim=data.ndim,
        scale_factor=scale_factor,
    )

    _validate_interpolation_setting(
        data=data,
        size=size,
        scale_factor_tuple=scale_factor_tuple,
        allow_slice_rounding=allow_slice_rounding,
    )

    if mode == "segmentation" and (
        scale_factor_tuple is not None
        and (
            tuple(scale_factor_tuple)
            in (
                [(0.5 ** i, 0.5 ** i) for i in range(1, 5)]  # 2D factors of 2
                + [(0.5 ** i, 0.5 ** i, 1) for i in range(1, 5)]
                + [(0.5 ** i, 0.5 ** i, 0.5 ** i) for i in range(1, 5)]  # #D factors of 2
            )
        )
        and data.shape[0] == 1
    ):  # use tinybrain
        result_raw = _interpolate_segmentation_with_tinybrain(
            data=data, scale_factor_tuple=scale_factor_tuple
        )
    else:
        result_raw = _interpolate_with_torch(
            data=data,
            scale_factor_tuple=scale_factor_tuple,
            size=size,
            mode=mode,
            mask_value_thr=mask_value_thr,
        )

    result_final = squeeze_to(result_raw, original_ndim)

    return result_final


def _interpolate_with_torch(
    data: TensorTypeVar,
    scale_factor_tuple: Sequence[float] | None,
    size: Optional[Sequence[int]],
    mode: InterpolationMode,
    mask_value_thr: float,
) -> TensorTypeVar:
    torch_interp_mode = _get_torch_interp_mode(
        spatial_ndim=data.ndim - 2,
        mode=mode,
    )
    data_torch = tensor_ops.convert.to_torch(data)
    result_raw: torch.Tensor
    if torch_interp_mode in ("nearest", "nearest-exact"):
        data_in = _get_nearest_interp_compatible_view(data_torch)
        result_raw = torch.nn.functional.interpolate(
            data_in,
            size=size,
            scale_factor=scale_factor_tuple,
            mode=torch_interp_mode,
        ).view(dtype=data_torch.dtype)
    else:
        data_in = data_torch.float()
        result_raw = torch.nn.functional.interpolate(
            data_in,
            size=size,
            scale_factor=scale_factor_tuple,
            mode=torch_interp_mode,
        )

    if mode == "field":
        if scale_factor_tuple is None:
            raise NotImplementedError(  # pragma: no cover
                "`size`-based field interpolation is not currently supported."
            )
        field_dim = result_raw.shape[1]
        if field_dim == 2:
            if scale_factor_tuple[0] != scale_factor_tuple[1]:
                raise NotImplementedError(  # pragma: no cover
                    f"Non-isotropic 2D field interpolation is not supported. "
                    f"X scale factor: {scale_factor_tuple[0]} "
                    f"y scale factor: {scale_factor_tuple[1]} "
                )
            multiplier = scale_factor_tuple[0]
        else:
            raise NotImplementedError("Only 2D field interpolation is currently supported")
        # All of the field dimensions
        if all(e == scale_factor_tuple[0] for e in scale_factor_tuple[:field_dim]):
            multiplier = scale_factor_tuple[0]
        else:
            raise NotImplementedError(  # pragma: no cover
                f"Non-isotropic field interpolation (scale_factor={scale_factor_tuple}) "
                "is not currently supported."
            )

        result_raw *= multiplier
    elif mode == "mask":
        result_raw = result_raw > mask_value_thr

    result_raw = result_raw.to(data_torch.dtype)
    result = tensor_ops.convert.astype(result_raw, data)
    return result


def _interpolate_segmentation_with_tinybrain(
    data: TensorTypeVar, scale_factor_tuple: Sequence[float]
) -> TensorTypeVar:
    """
    Interpolate the given segmentation tensor by the given ``scale_factor_tuple`` using
    the algorithm implemented ``tinybrain``.

    :param data: Input tensor with batch and channel dimensions (B C X Y Z?).
    :param scale_factor_tuple: Interpolation scale factors for each spatial dim.
    """
    assert all(e <= 1 for e in scale_factor_tuple)
    assert data.shape[0] == 1
    data_np = tensor_ops.convert.to_np(data)
    data_np = data_np.squeeze(0)  # cut the B dim
    data_np = np.moveaxis(data_np, 0, -1)  # put C dim to the end for tinybrain
    result_raw = tinybrain.downsample_segmentation(
        img=data_np, factor=[1.0 / e for e in scale_factor_tuple]
    )[0]
    result_raw = np.moveaxis(result_raw, -1, 0)  # put C dim to front again
    result_raw = result_raw[np.newaxis, ...]  # add the B dim
    result_final = tensor_ops.convert.astype(result_raw, data)
    return result_final


CompareMode = Literal[
    "eq",
    "==",
    "neq",
    "!=",
    "gt",
    ">",
    "gte",
    ">=",
    "lt",
    "<",
    "lte",
    "<=",
]


@builder.register("compare")
@typechecked
@supports_dict
def compare(
    data: TensorTypeVar,
    mode: CompareMode,
    value: float,
    binarize: bool = True,
    fill: Optional[float] = None,
) -> TensorTypeVar:
    """
    Compare the given the given tensor to the given value.
    If `binarize` is set to `True`, return the binary outcome of the comparison.
    If `fill` is set, return a new tensor in which the values that pass the comparison
    are replaced by `fill`. Only one of `binarize=True` or `fill` can be set.

    :param data: the input tensor.
    :param mode: the mode of comparison.
    :param value: comparison operand.
    :param binarize: when set to `True`, will return a binary result of comparison, and `fill` must
    be `None`.
    :param fill: when set, will return a new tensor with values that pass the comparison
    replaced by `fill`, and `binarize` must be `False`.
    """

    if mode in ["eq", "=="]:
        mask = data == value
    elif mode in ["neq", "!="]:
        mask = data != value
    elif mode in ["gt", ">"]:
        mask = data > value
    elif mode in ["gte", ">="]:
        mask = data >= value
    elif mode in ["lt", "<"]:
        mask = data < value
    elif mode in ["lte", "<="]:
        mask = data <= value
    else:
        assert False, "Type checker failure."  # pragma: no cover

    if binarize:
        if fill is not None:
            raise ValueError("`fill` must be set to None when `binarize` == True")

        result = mask
    else:
        if fill is None:
            raise ValueError(
                "`fill` must be set to a floating point value when `binarize` == False"
            )
        result = data
        result[mask] = fill

    return result


@builder.register("crop")
@typechecked
@supports_dict
def crop(
    data: TensorTypeVar,
    crop: Sequence[int],  # pylint: disable=redefined-outer-name
    # mode: Literal["center"] = "center",
) -> TensorTypeVar:
    """
    Crop a multidimensional tensor.

    :param data: Input tensor.
    :param crop: float from pixels to crop from each side.
        The last integer will correspond to the last dimension, and count
        will go from there right to left.
    """

    slices = [slice(0, None) for _ in range(data.ndim - len(crop))]
    for e in crop:
        assert e >= 0
        if e != 0:
            slices.append(slice(e, -e))
        else:
            slices.append(slice(0, None))
    result = data[tuple(slices)]
    return result


@builder.register("crop_center")
@typechecked
@supports_dict
def crop_center(
    data: TensorTypeVar,
    size: Sequence[int],  # pylint: disable=redefined-outer-name
) -> TensorTypeVar:
    """
    Crop a multidimensional tensor to the center.

    :param data: Input tensor.
    :param size: Size of the crop box.
        The last integer will correspond to the last dimension, and count
        will go from there right to left.
    """
    ndim = len(size)
    slices = [slice(0, None) for _ in range(data.ndim - ndim)]
    for insz, outsz in zip(data.shape[-ndim:], size):
        if isinstance(insz, torch.Tensor):  # pragma: no cover # only occurs for JIT
            insz = insz.item()
        assert insz >= outsz
        lcrop = (insz - outsz) // 2
        rcrop = (insz - outsz) - lcrop
        if rcrop != 0:
            slices.append(slice(lcrop, -rcrop))
        else:
            assert lcrop == 0
            slices.append(slice(0, None))
    result = data[tuple(slices)]
    return result


<<<<<<< HEAD
@builder.register("clone")
@typechecked
def clone(
    data: TensorTypeVar,
) -> TensorTypeVar:  # pragma: no cover; delegation
    if isinstance(data, torch.Tensor):
        return data.clone()
    else:
        return data.copy()
=======
@builder.register("tensor_op_chain")
@typechecked
@supports_dict
def tensor_op_chain(
    data: TensorTypeVar, steps: Sequence[Callable[[TensorTypeVar], TensorTypeVar]]
) -> TensorTypeVar:
    result = data
    for step in steps:
        result = step(result)
    return result
>>>>>>> c31f9777
<|MERGE_RESOLUTION|>--- conflicted
+++ resolved
@@ -601,7 +601,7 @@
     return result
 
 
-<<<<<<< HEAD
+
 @builder.register("clone")
 @typechecked
 def clone(
@@ -611,7 +611,7 @@
         return data.clone()
     else:
         return data.copy()
-=======
+
 @builder.register("tensor_op_chain")
 @typechecked
 @supports_dict
@@ -621,5 +621,4 @@
     result = data
     for step in steps:
         result = step(result)
-    return result
->>>>>>> c31f9777
+    return result