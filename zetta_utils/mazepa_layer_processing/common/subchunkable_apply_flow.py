--- conflicted
+++ resolved
@@ -434,12 +434,7 @@
     dst_resolution: Vec3D,
     processing_chunk_sizes: Sequence[Vec3D[int]],
 ) -> BBox3D:
-<<<<<<< HEAD
-    bbox_shape_in_res = bbox.shape // dst_resolution
-=======
-
     bbox_shape_in_res = round(bbox.shape / dst_resolution)
->>>>>>> 0525c925
     bbox_shape_in_res_raw = bbox.shape / dst_resolution
     if bbox_shape_in_res != bbox_shape_in_res_raw:
         raise ValueError(
@@ -475,12 +470,7 @@
     dst_resolution: Vec3D,
     processing_chunk_sizes: Sequence[Vec3D[int]],
 ) -> Sequence[Vec3D[int]]:
-<<<<<<< HEAD
-    bbox_shape_in_res = bbox.shape // dst_resolution
-=======
-
     bbox_shape_in_res = round(bbox.shape / dst_resolution)
->>>>>>> 0525c925
     bbox_shape_in_res_raw = bbox.shape / dst_resolution
     if bbox_shape_in_res != bbox_shape_in_res_raw:
         raise ValueError(
