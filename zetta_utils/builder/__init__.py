"""Building objects from specs"""
import inspect
from typing import List
<<<<<<< HEAD
import numpy as np
from . import constants
from .registry import REGISTRY, register, get_matching_entry, unregister
=======

import numpy as np

from . import built_in_registrations, constants
>>>>>>> 5d2d0f43
from .building import (
    SPECIAL_KEYS,
    BuilderPartial,
    UnpicklableDict,
    build,
    get_initial_builder_spec,
)
from .registry import REGISTRY, get_matching_entry, register, unregister

PARALLEL_BUILD_ALLOWED: bool = False

<<<<<<< HEAD
PARALLEL_BUILD_ALLOWED: bool = False

NP_MANUAL: List[str] = []
for k in dir(np):
    if not k.startswith("_") and k not in NP_MANUAL and inspect.isroutine(getattr(np, k)):
        register(f"np.{k}")(getattr(np, k))
=======
NP_MANUAL: List[str] = []
for k in dir(np):
    if not k.startswith("_") and k not in NP_MANUAL:
        if inspect.isroutine(getattr(np, k)):
            register(f"np.{k}")(getattr(np, k))
        elif isinstance(getattr(np, k), (float, type(None))):
            # Add inf, nan, newaxis (None), etc. to cue specs
            register(f"np.{k}")(lambda k=k: getattr(np, k))
>>>>>>> 5d2d0f43
<|MERGE_RESOLUTION|>--- conflicted
+++ resolved
@@ -1,16 +1,9 @@
 """Building objects from specs"""
 import inspect
 from typing import List
-<<<<<<< HEAD
-import numpy as np
-from . import constants
-from .registry import REGISTRY, register, get_matching_entry, unregister
-=======
-
 import numpy as np
 
 from . import built_in_registrations, constants
->>>>>>> 5d2d0f43
 from .building import (
     SPECIAL_KEYS,
     BuilderPartial,
@@ -22,14 +15,6 @@
 
 PARALLEL_BUILD_ALLOWED: bool = False
 
-<<<<<<< HEAD
-PARALLEL_BUILD_ALLOWED: bool = False
-
-NP_MANUAL: List[str] = []
-for k in dir(np):
-    if not k.startswith("_") and k not in NP_MANUAL and inspect.isroutine(getattr(np, k)):
-        register(f"np.{k}")(getattr(np, k))
-=======
 NP_MANUAL: List[str] = []
 for k in dir(np):
     if not k.startswith("_") and k not in NP_MANUAL:
@@ -37,5 +22,4 @@
             register(f"np.{k}")(getattr(np, k))
         elif isinstance(getattr(np, k), (float, type(None))):
             # Add inf, nan, newaxis (None), etc. to cue specs
-            register(f"np.{k}")(lambda k=k: getattr(np, k))
->>>>>>> 5d2d0f43
+            register(f"np.{k}")(lambda k=k: getattr(np, k))