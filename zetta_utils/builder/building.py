"""Bulding objects from nested specs."""
from __future__ import annotations

from collections import defaultdict
from concurrent.futures import ProcessPoolExecutor
from typing import Any, Callable, Final, Optional, cast

import attrs
import cachetools
from typeguard import typechecked

from zetta_utils import parsing
from zetta_utils.common import ctx_managers
from zetta_utils.parsing import json
from zetta_utils.typing import JsonDict, JsonSerializableValue

from . import constants
from .registry import get_matching_entry

SPECIAL_KEYS: Final = {
    "mode": "@mode",
    "type": "@type",
    "version": "@version",
}
BUILT_OBJECT_ID_REGISTRY: dict[int, JsonSerializableValue] = {}


def get_initial_builder_spec(obj: Any) -> JsonSerializableValue:
    """Returns the builder spec that the object was initially built with.
    Note that mutations to the object after it was built will not be
    reflected in the spec. Returns `None` if the object was not built with
    builder
    """
    result = BUILT_OBJECT_ID_REGISTRY.get(id(obj), None)
    return result


@typechecked
def build(spec: dict | list | None = None, path: str | None = None, parallel: bool = False) -> Any:
    """Build an object from the given spec.

    :param spec: Input dictionary.
    :return: Object build according to the specification.

    """
    if spec is None and path is None or spec is not None and path is not None:
        raise ValueError("Exactly one of `spec`/`path` must be provided.")

    if spec is not None:
        final_spec = spec
    else:
        final_spec = parsing.cue.load(path)

    result = _build(
        spec=final_spec, parallel=parallel, name_prefix="spec", version=constants.DEFAULT_VERSION
    )

    return result


def _build(spec: JsonSerializableValue, parallel: bool, version: str, name_prefix: str) -> Any:
    stages = _parse_stages(spec, version=version, name_prefix=name_prefix)
    result = _execute_build_stages(stages=stages, parallel=parallel)
    return result


class UnpicklableDict(dict):
    def __reduce__(self):
        """Ensure that the object becomes an empty dictionary when pickled."""
        return (UnpicklableDict, (), None, None, iter({}.items()))


@cachetools.cached(UnpicklableDict())
def _get_process_pool():
    return ProcessPoolExecutor()


@attrs.mutable
class ObjectToBeBuilt:
    spec: JsonSerializableValue
    fn: Callable
    name_prefix: str
    kwargs: dict[str, Any] = attrs.field(factory=dict)
    parent: ObjectToBeBuilt | None = None
    parent_kwarg_name: str | None = None
    allow_parallel: bool = True


def _build_object(
    fn: Callable, kwargs: dict[str, Any], spec: JsonSerializableValue, name_prefix: str
) -> Any:
    spec_as_str = json.dumps(spec)
    with ctx_managers.set_env_ctx_mngr(CURRENT_BUILD_SPEC=spec_as_str):
        try:
            result = fn(**kwargs)
        except Exception as e:  # pragma: no cover
            if hasattr(fn, "__name__"):
                name = fn.__name__
            else:
                name = str(fn)
            e.args = (
                f'{e}\nException occured while building "{name_prefix}" '
                f'(mapped to "{name}" from module "{fn.__module__}")',
            )
            raise e from None
    return result


@attrs.mutable
class Stage:
    sequential_part: list[ObjectToBeBuilt] = attrs.field(factory=list)
    parallel_part: list[ObjectToBeBuilt] = attrs.field(factory=list)


def _execute_build_stages(stages: list[Stage], parallel: bool):
    assert len(stages) > 0

    def _process_result(obj: ObjectToBeBuilt, result: Any):
        # for obj, result in zip(objs, results):
        BUILT_OBJECT_ID_REGISTRY[id(result)] = obj.spec
        if obj.parent is not None:
            assert obj.parent_kwarg_name is not None
            obj.parent.kwargs[obj.parent_kwarg_name] = result

    for stage in stages:
        for obj in stage.sequential_part:
            obj_result = _build_object(
                fn=obj.fn,
                kwargs=obj.kwargs,
                spec=obj.spec,
                name_prefix=obj.name_prefix,
            )
            _process_result(obj, obj_result)

        if parallel:
            futures = [
                _get_process_pool().submit(
                    _build_object,
                    obj.fn,
                    obj.kwargs,
                    obj.spec,
                    obj.name_prefix,
                )
                for obj in stage.parallel_part
            ]
            results_parallel = [fut.result() for fut in futures]
            for obj, result in zip(stage.parallel_part, results_parallel):
                _process_result(obj, result)
            # the last parallel built object is returned if the
            # last stage has parallel part
            if len(results_parallel) > 0:
                obj_result = results_parallel[-1]
        else:
            for obj in stage.parallel_part:
                obj_result = _build_object(
                    fn=obj.fn,
                    kwargs=obj.kwargs,
                    spec=obj.spec,
                    name_prefix=obj.name_prefix,
                )
                _process_result(obj, obj_result)

    return obj_result


def _build_list(**kwargs):
    return [value for key, value in sorted(kwargs.items())]


<<<<<<< HEAD
def _build_tuple(**kwargs):
    return tuple(value for key, value in sorted(kwargs.items()))
=======
def _build_tuple(**kwargs):  # pragma: no cover
    return tuple(kwargs.values())
>>>>>>> 1af39cb7


def _build_dict(**kwargs):

    return kwargs


def _is_trivial(obj) -> bool:
    return (
        isinstance(obj, (int, float, bool, str, dict, list, tuple, BuilderPartial)) or obj is None
    )


def _parse_stages(spec: JsonSerializableValue, name_prefix: str, version: str) -> list[Stage]:
    stage_dict: dict[int, Stage] = defaultdict(Stage)
    final_obj = _parse_stages_inner(
        spec=spec,
        stages_dict=stage_dict,
        level=0,
        version=version,
        parent=None,
        parent_kwarg_name=None,
        name_prefix=name_prefix,
    )
    result = [stage_dict[k] for k in reversed(sorted(stage_dict.keys()))]
    if _is_trivial(final_obj):
        result.append(
            Stage(
                sequential_part=[
                    ObjectToBeBuilt(spec=spec, fn=lambda: final_obj, name_prefix="spec")
                ]
            )
        )
    return result


def _parse_stages_inner(  # pylint: disable=too-many-branches,too-many-statements
    spec: JsonSerializableValue,
    stages_dict: dict[int, Stage],
    level: int,
    version: str,
    name_prefix: str,
    parent: ObjectToBeBuilt | None,
    parent_kwarg_name: str | None,
) -> ObjectToBeBuilt | JsonSerializableValue | BuilderPartial:
    result: ObjectToBeBuilt | JsonSerializableValue | BuilderPartial
    if isinstance(spec, (int, float, bool, str)) or spec is None:
        result = spec
    elif isinstance(spec, (list, tuple)):
        this_obj = ObjectToBeBuilt(
            spec=spec,
            fn=_build_list if isinstance(spec, list) else _build_tuple,
            parent=parent,
            parent_kwarg_name=parent_kwarg_name,
            name_prefix=name_prefix,
        )

        args = [
            _parse_stages_inner(
                e,
                stages_dict=stages_dict,
                level=level,
                parent=this_obj,
                parent_kwarg_name=str(i),
                version=version,
                name_prefix=f"{name_prefix}[{i}]",
            )
            for i, e in enumerate(spec)
        ]

        if all(_is_trivial(e) for e in args):
            result = type(spec)(cast(list[JsonSerializableValue], args))
        else:
            if any(not v.allow_parallel for v in args if isinstance(v, ObjectToBeBuilt)):
                this_obj.allow_parallel = False
            this_obj.kwargs = {str(i): v for i, v in enumerate(args) if _is_trivial(v)}
            stages_dict[level].sequential_part.append(this_obj)
            result = this_obj

    elif isinstance(spec, dict) and "@type" not in spec:
        assert "@mode" not in spec
        this_obj = ObjectToBeBuilt(
            spec=spec,
            fn=_build_dict,
            parent=parent,
            parent_kwarg_name=parent_kwarg_name,
            name_prefix=name_prefix,
        )
        kwargs = {
            k: _parse_stages_inner(
                v,
                stages_dict=stages_dict,
                level=level,
                parent=this_obj,
                parent_kwarg_name=k,
                version=version,
                name_prefix=f"{name_prefix}[{k}]",
            )
            for k, v in spec.items()
        }
        all_basic = all(_is_trivial(e) for e in kwargs.values())
        if all_basic:
            result = cast(JsonSerializableValue, kwargs)
        else:
            if any(
                not v.allow_parallel for v in kwargs.values() if isinstance(v, ObjectToBeBuilt)
            ):
                this_obj.allow_parallel = False
            this_obj.kwargs = {k: v for k, v in kwargs.items() if _is_trivial(v)}
            stages_dict[level].sequential_part.append(this_obj)
            result = this_obj
    elif isinstance(spec, dict):
        assert "@type" in spec

        if "@version" in spec:
            version = cast(str, spec["@version"])
        this_type = spec["@type"]
        assert isinstance(this_type, str)
        entry = get_matching_entry(this_type, version)
        if "@mode" in spec and spec["@mode"] == "partial":
            if not entry.allow_partial:
                raise ValueError(f'`"@mode": partial` not allowed for `"@type": {this_type}"`')
            assert isinstance(spec, dict)
            result = BuilderPartial(spec={k: v for k, v in spec.items() if k != "@mode"})
        else:
            if "@mode" in spec and spec["@mode"] != "regular":
                raise ValueError(f"Unsupported mode {spec['@mode']}")
            this_obj = ObjectToBeBuilt(
                spec=spec,
                fn=entry.fn,
                parent=parent,
                parent_kwarg_name=parent_kwarg_name,
                name_prefix=name_prefix,
                allow_parallel=entry.allow_parallel,
            )
            kwargs = {
                k: _parse_stages_inner(
                    v,
                    stages_dict=stages_dict,
                    level=level + 1,
                    parent=this_obj,
                    parent_kwarg_name=k,
                    version=version,
                    name_prefix=f"{name_prefix}.{k}",
                )
                for k, v in spec.items()
                if not k.startswith("@")
            }
            this_obj.kwargs = {k: v for k, v in kwargs.items() if _is_trivial(v)}
            if any(
                not v.allow_parallel for v in kwargs.values() if isinstance(v, ObjectToBeBuilt)
            ):
                this_obj.allow_parallel = False
            if entry.allow_parallel:
                stages_dict[level + 1].parallel_part.append(this_obj)
            else:
                stages_dict[level + 1].sequential_part.append(this_obj)
            result = this_obj
    else:
        raise ValueError(f"Unsupported type: {type(spec)}")

    return result


@typechecked
@attrs.mutable(slots=False)
class BuilderPartial:
    """
    A partial function specification based on builder specs.
    Useful to efficiently serialize partially spec-ed constructs.
    """

    spec: JsonDict
    _built_spec_kwargs: dict[str, JsonSerializableValue] | None = attrs.field(
        init=False, default=None
    )
    name: Optional[str] = None
    parallel: bool = False

    def get_display_name(self):  # pragma: no cover # pretty print
        if self.name is not None:
            return self.name
        elif isinstance(self.spec, dict) and SPECIAL_KEYS["type"] in self.spec:
            return self.spec[SPECIAL_KEYS["type"]]
        else:
            return "BuilderPartial"

    def _get_built_spec_kwargs(self, version: str) -> dict[str, Any]:
        if self._built_spec_kwargs is None:
            self._built_spec_kwargs = {
                k: _build(
                    spec=v,
                    name_prefix=f"partial.{k}",
                    version=version,
                    parallel=self.parallel,
                )
                for k, v in self.spec.items()
                if k not in SPECIAL_KEYS.values()
            }
        return self._built_spec_kwargs

    def __call__(self, *args, **kwargs):
        try:
            spec_as_str = json.dumps({**self.spec, **kwargs, "__args": args})
        except TypeError:  # pragma: no cover
            spec_as_str = '{"error": "Unserializable Spec"}'

        with ctx_managers.set_env_ctx_mngr(CURRENT_BUILD_SPEC=spec_as_str):
            version = cast(str, self.spec.get(SPECIAL_KEYS["version"], constants.DEFAULT_VERSION))

            fn = get_matching_entry(cast(str, self.spec[SPECIAL_KEYS["type"]]), version=version).fn
            result = fn(
                *args,
                **self._get_built_spec_kwargs(version=version),
                **kwargs,
            )
            return result<|MERGE_RESOLUTION|>--- conflicted
+++ resolved
@@ -167,13 +167,8 @@
     return [value for key, value in sorted(kwargs.items())]
 
 
-<<<<<<< HEAD
-def _build_tuple(**kwargs):
+def _build_tuple(**kwargs): # pragma: no cover
     return tuple(value for key, value in sorted(kwargs.items()))
-=======
-def _build_tuple(**kwargs):  # pragma: no cover
-    return tuple(kwargs.values())
->>>>>>> 1af39cb7
 
 
 def _build_dict(**kwargs):
