[build-system]
build-backend = "setuptools.build_meta"
requires = ["setuptools >= 66.0.1", "wheel"]

[project]
authors = [{name = "Zetta AI Team", email = "sergiy@zetta.ai"}]
classifiers = [
  "License :: OSI Approved :: MIT License",
  "Programming Language :: Python",
  "Programming Language :: Python :: 3 :: Only",
  "Programming Language :: Python :: 3.10",
  "Programming Language :: Python :: 3.11",
]
dependencies = [
  "attrs >= 23.2.0",
  "typeguard == 4.1.5",
  "cachetools >= 5.2.0",
  "fsspec >= 2022.8.2",
  "rich >= 12.6.0",
  "python-logging-loki >= 0.3.1",
  "neuroglancer >= 2.32",
  "dill >= 0.3.6",
  "pyyaml ~= 6.0.1",
  "requests==2.31.0", # version conflicts otherwise
  "requests-oauthlib==1.3.1", # version conflicts otherwise
  "cloud-files == 4.20.1",
  "packaging >= 23.2",
]
description = "Zetta AI Connectomics Toolkit"
keywords = ["neuroscience connectomics EM"]
license = {text = "MIT"}
name = "zetta_utils"
readme = "README.md"
requires-python = ">3.9,<3.13"
urls = {Homepage = "https://github.com/zettaai/zetta_utils"}
version = "0.0.2"

[project.optional-dependencies]
alignment = [
  "opencv-python-headless >= 4.5.5",
  "metroem @ git+https://github.com/ZettaAI/metroem.git",
  "torch >= 2.0",
]
all = ["zetta_utils[modules,docs,test]"]
augmentations = [
  "zetta_utils[tensor_ops]",
  "imgaug @ git+https://github.com/u7122029/imgaug.git@418f22d4275e9f90274900e27b595ed678bb4bcc",
  "imagecorruptions == 1.1.2",
  "torchvision",
]
cli = ["click == 8.0.1"]
cloudvol = [
  "cloud-volume == 8.27.0",
  "zetta_utils[tensor_ops]",
]
tensorstore = [
  "tensorstore == 0.1.33",
  "zetta_utils[tensor_ops]",
]
convnet = ["torch >= 2.0", "artificery >= 0.0.3.3"]
databackends = ["google-cloud-datastore", "google-cloud-firestore"]
docs = [
  "piccolo_theme >= 0.11.1",
  "sphinx-autodoc-typehints == 1.14.1",
  "sphinx-notfound-page == 0.8.3",
  "sphinx_copybutton == 0.5.2",
  "sphinx_tabs == 3.2.0",
  "sphinx-prompt == 1.5.0",
  "sphinx_toolbox == 3.4.0",
  "sphinxcontrib-applehelp == 1.0.4",
  "sphinxcontrib-devhelp == 1.0.2",
  "sphinxcontrib-htmlhelp == 2.0.1",
  "sphinxcontrib-qthelp == 1.0.3",
  "sphinxcontrib-serializinghtml == 1.1.5",
]
gcfs-exceptions = [
  "gcsfs >= 2023.3.0",
  "aiohttp >= 3.8.4",
  "google-auth >= 2.17.1",
  "requests >= 2.28.1",
]
gcs = ["gcsfs >= 2022.7.1"]
mazepa = [
  "zetta_utils[gcfs-exceptions]", # Exceptions used by gcfs.retry
  "tenacity == 8.1.0", # 8.2 didn't type `retry` properly -- expects no args
  "pebble >= 5.0.3",
  "chardet == 5.0.0",
  "coolname >= 1.1.0",
  "task-queue >= 2.12.0",
  "boto3 == 1.28.4",
  "xxhash ~= 3.2.0",
]
mazepa-addons = [
  "zetta_utils[mazepa]",
  "kubernetes >= 25.3.0",
  "awscli == 1.29.4",
  "google-cloud-container",
  "google-api-python-client",
  "google-cloud-compute",
]
meshing = [
  "zetta_utils[cloudvol, databackends, mazepa]",
  "mapbuffer >= 0.7.2",
  "pyfqmr >= 0.2.0",
  "shard-computer >= 1.1.1",
  "trimesh >= 4.4.0",
  "zmesh >= 1.7.1",
]
modules = [
  # put them in order of dependencies
  "zetta_utils[tensor_ops, viz, cli, gcs, slurm]",
  "zetta_utils[cloudvol,tensorstore,alignment]",
  "zetta_utils[training,mazepa]",
  "zetta_utils[mazepa_addons]",
  "zetta_utils[databackends]",
  "zetta_utils[montaging]",
  "zetta_utils[segmentation]",
  "zetta_utils[meshing]",
]
montaging = [
  "zetta_utils[cloudvol, databackends, mazepa]",
  "torch >= 2.0",
]
public = [
  # put them in order of dependencies
  "zetta_utils[tensor_ops, viz, cli, gcs]",
  "zetta_utils[cloudvol]",
  "zetta_utils[training,mazepa]",
  "zetta_utils[mazepa_addons]",
  "zetta_utils[databackends]",
]
segmentation = [
  "zetta_utils[tensor_ops]",
  "onnx >= 1.13.0",
  "onnxruntime-gpu >= 1.13.1",
  "scikit-learn >= 1.2.2",
  "networkx",
  "lsds @ git+https://github.com/ZettaAI/lsd.git@cebe976",
  "abiss @ git+https://github.com/ZettaAI/abiss.git@1d1fc27",
  "waterz @ git+https://github.com/ZettaAI/waterz.git@c61190d",
]
slurm = [
  "simple_slurm",
]
tensor-ops = [
  "zetta_utils[tensor_typing]",
  "tinybrain",
  "affine >= 2.3.1",
  "connected-components-3d >= 3.10.0",
  "fastremap >= 1.12.2",
  "einops >= 0.4.1",
  "torchfields >= 0.1.2",
  "kornia >= 0.6.12",
]
<<<<<<< HEAD
tensor-typing = [
  "torch >= 2.0",
  "numpy >= 1.23.4, < 2"   # tensorstore currently broken with 2.0
]
=======
tensor-typing = ["torch >= 2.0", "numpy < 2"]
>>>>>>> 84a6023a
test = [
  "zetta_utils[types]",
  "pdbpp >= 0.10.3",
  "docker == 6.0.0",
  "black == 21.9b0",
  "click == 8.0.1", # for black to work
  "pydocstyle == 6.1.1",
  "flake8 == 4.0.1",
  "mypy == 1.5",
  "mypy-extensions == 1.0.0",
  "pytest == 7.1.1",
  "pytest-cov == 3.0.0",
  "coverage == 6.5.0",
  "pytest-mock == 3.8.2",
  "pylint == 3.1.0",
  "isort == 5.10.1",
  "pre-commit == 2.19.0",
  "moto == 4.1.0",
]
training = [
  "zetta_utils[tensor_ops,cloudvol,convnet,viz,gcs,augmentations]",
  "torch >= 2.0",
  "pytorch-lightning ~= 2.0.0", # mp dataloader causes segmentation faults with 2.1.0
  "torchmetrics == 0.11.4",
  "wandb >= 0.13.1",
  "kubernetes",
  "onnx >= 1.13.0",
  "onnxruntime-gpu >= 1.13.1",
  "zetta_utils[mazepa]",
]
types = [
  "types-Pillow == 9.3.0.1",
  "types-cachetools == 5.2.1",
  "types-requests == 2.28.11.7",
  "types-PyYAML == 6.0.12.12",
]
viz = [
  "zetta_utils[tensor_ops]",
  "matplotlib >= 3.5.2",
  "ipywidgets >= 7.7.0",
  "opencv-python-headless >= 4.5.5",
]

[project.scripts]
zetta = "zetta_utils.cli.main:cli"

[tool.setuptools]
py-modules = ["zetta_utils"]

[tool.black]
line-length = 99
target-version = ["py39"]

[tool.pylint.format]
max-line-length = 99
max-locals = 25

[tool.pylint.basic]
additional-builtins = '''reveal_type'''
good-names = '''sm,lr,ts,df,e,i,j,k,id,logger,n,on,tz,x,y,z,r,ex,ey,cv,s,f,v,a,b,mu,fn,fp,op,q,cf,tb,dx,dy,dz'''
[tool.pylint.message_control]
disable = '''duplicate-code,C0103,cyclic-import,too-many-arguments,missing-docstring,too-few-public-methods,logging-fstring-interpolation,logging-not-lazy,not-callable,no-member,unsubscriptable-object,pointless-string-statement,wrong-import-order,not-an-iterable,no-else-return,unsupported-membership-test,abstract-class-instantiated,unpacking-non-sequence'''
extension-pkg-allow-list = ["pymssql._mssql", "abiss"]

[tool.pylint.miscellaneous]
notes = '''FIXME,XXX'''

[tool.pylint.similarities]
ignore-comments = "yes"
ignore-docstrings = "yes"
ignore-imports = "yes"
min-similarity-lines = 4

[tool.pylint.main]
extension-pkg-whitelist = "numpy,cc3d,fastremap"
ignore-paths = ["^docs/*"]
load-plugins = "pylint.extensions.no_self_use"

[tool.pylint.options]
generated-members = "torch.*"

[tool.pytest.ini_options]
addopts = "-ra --cov=zetta_utils --cov-report=term-missing --strict-markers --ignore=.eggs --tb=short --junitxml=test-results.xml --cov-report=html --cov-report=xml"
norecursedirs = ".env .git .venv build dist "
python_files = "test.py tests.py test_*.py *_test.py"
testpaths = ["tests", "zetta_utils/alignment"]

[tool.mypy]
check_untyped_defs = true
ignore_missing_imports = true
implicit_reexport = true
no_implicit_optional = true
plugins = "./mypy_plugin.py"
warn_redundant_casts = true
warn_unreachable = true
warn_unused_configs = true
warn_unused_ignores = true

[tool.isort]
known_third_party = "wandb"
profile = "black"
skip = ["__init__.py"]<|MERGE_RESOLUTION|>--- conflicted
+++ resolved
@@ -152,14 +152,12 @@
   "torchfields >= 0.1.2",
   "kornia >= 0.6.12",
 ]
-<<<<<<< HEAD
+
 tensor-typing = [
   "torch >= 2.0",
   "numpy >= 1.23.4, < 2"   # tensorstore currently broken with 2.0
 ]
-=======
-tensor-typing = ["torch >= 2.0", "numpy < 2"]
->>>>>>> 84a6023a
+
 test = [
   "zetta_utils[types]",
   "pdbpp >= 0.10.3",
